use chrono::{DateTime, Local};
use std::cmp::min;
use std::collections::HashSet;
use std::num::NonZeroUsize;
use std::time::{Instant, SystemTime};

use cpu_time::ProcessTime;
use hdrhistogram::Histogram;
use serde::{Deserialize, Serialize};
use statrs::distribution::{ContinuousCDF, StudentsT};
use strum::EnumCount;
use strum::IntoEnumIterator;
use strum_macros::{EnumCount as EnumCountM, EnumIter};

use crate::histogram::SerializableHistogram;
use crate::workload::WorkloadStats;

/// Controls the maximum order of autocovariance taken into
/// account when estimating the long run mean error. Higher values make the estimator
/// capture more autocorrelation from the signal, but also make the results
/// more random. Lower values increase the bias (underestimation) of error, but offer smoother
/// results for small N and better performance for large N.
/// The value has been established empirically.
/// Probably anything between 0.2 and 0.8 is good enough.
/// Valid range is 0.0 to 1.0.
const BANDWIDTH_COEFF: f64 = 0.5;

/// Arithmetic weighted mean of values in the vector
pub fn mean(values: &[f32], weights: &[f32]) -> f64 {
    let sum_values = values
        .iter()
        .zip(weights)
        .map(|(&v, &w)| (v as f64) * (w as f64))
        .sum::<f64>();
    let sum_weights = weights.iter().map(|&v| v as f64).sum::<f64>();
    sum_values / sum_weights
}

/// Estimates the variance of the mean of a time-series.
/// Takes into account the fact that the observations can be dependent on each other
/// (i.e. there is a non-zero amount of auto-correlation in the signal).
///
/// Contrary to the classic variance estimator, the order of the
/// data points does matter here. If the observations are totally independent from each other,
/// the expected return value of this function is close to the expected sample variance.
pub fn long_run_variance(mean: f64, values: &[f32], weights: &[f32]) -> f64 {
    if values.len() <= 1 {
        return f64::NAN;
    }
    let len = values.len() as f64;

    // Compute the variance:
    let mut sum_weights = 0.0;
    let mut var = 0.0;
    for (&v, &w) in values.iter().zip(weights) {
        let diff = v as f64 - mean;
        let w = w as f64;
        var += diff * diff * w;
        sum_weights += w;
    }
    var /= sum_weights;

    // Compute a sum of autocovariances of orders 1 to (cutoff - 1).
    // Cutoff (bandwidth) and diminishing weights are needed to reduce random error
    // introduced by higher order autocovariance estimates.
    let bandwidth = len.powf(BANDWIDTH_COEFF);
    let max_lag = min(values.len(), bandwidth.ceil() as usize);
    let mut cov_sum = 0.0;
    for lag in 1..max_lag {
        let weight = 1.0 - lag as f64 / values.len() as f64;
        let mut cov = 0.0;
        let mut sum_weights = 0.0;
        for i in lag..values.len() {
            let diff_1 = values[i] as f64 - mean;
            let diff_2 = values[i - lag] as f64 - mean;
            let w = weights[i] as f64 * weights[i - lag] as f64;
            sum_weights += w;
            cov += 2.0 * diff_1 * diff_2 * weight * w;
        }
        cov_sum += cov / sum_weights;
    }

    // It is possible that we end up with a negative sum of autocovariances here.
    // But we don't want that because we're trying to estimate
    // the worst-case error and for small N this situation is likely a random coincidence.
    // Additionally, `var + cov` must be at least 0.0.
    cov_sum = cov_sum.max(0.0);

    // Correct bias for small n:
    let inflation = 1.0 + cov_sum / (var + f64::MIN_POSITIVE);
    let bias_correction = (inflation / len).exp();
    bias_correction * (var + cov_sum)
}

/// Estimates the error of the mean of a time-series.
/// See `long_run_variance`.
pub fn long_run_err(mean: f64, values: &[f32], weights: &[f32]) -> f64 {
    (long_run_variance(mean, values, weights) / values.len() as f64).sqrt()
}

fn percentiles_ms(hist: &Histogram<u64>) -> [f32; Percentile::COUNT] {
    let mut percentiles = [0.0; Percentile::COUNT];
    for (i, p) in Percentile::iter().enumerate() {
        percentiles[i] = hist.value_at_percentile(p.value()) as f32 / 1000000.0;
    }
    percentiles
}

/// Holds a mean and its error together.
/// Makes it more convenient to compare means and it also reduces the number
/// of fields, because we don't have to keep the values and the errors in separate fields.
#[derive(Debug, Copy, Clone, Serialize, Deserialize)]
pub struct Mean {
    pub n: u64,
    pub value: f64,
    pub std_err: Option<f64>,
}

impl Mean {
    pub fn compute(v: &[f32], weights: &[f32]) -> Self {
        let m = mean(v, weights);
        Mean {
            n: v.len() as u64,
            value: m,
            std_err: not_nan(long_run_err(m, v, weights)),
        }
    }
}

/// Returns the probability that the difference between two means is due to a chance.
/// Uses Welch's t-test allowing samples to have different variances.
/// See https://en.wikipedia.org/wiki/Welch%27s_t-test.
///
/// If any of the means is given without the error, or if the number of observations is too low,
/// returns 1.0.
///
/// Assumes data are i.i.d and distributed normally, but it can be used
/// for autocorrelated data as well, if the errors are properly corrected for autocorrelation
/// using Wilk's method. This is what `Mean` struct is doing automatically
/// when constructed from a vector.
pub fn t_test(mean1: &Mean, mean2: &Mean) -> f64 {
    if mean1.std_err.is_none() || mean2.std_err.is_none() {
        return 1.0;
    }
    let n1 = mean1.n as f64;
    let n2 = mean2.n as f64;
    let e1 = mean1.std_err.unwrap();
    let e2 = mean2.std_err.unwrap();
    let m1 = mean1.value;
    let m2 = mean2.value;
    let e1_sq = e1 * e1;
    let e2_sq = e2 * e2;
    let se_sq = e1_sq + e2_sq;
    let se = se_sq.sqrt();
    let t = (m1 - m2) / se;
    let freedom = se_sq * se_sq / (e1_sq * e1_sq / (n1 - 1.0) + e2_sq * e2_sq / (n2 - 1.0));
    if let Ok(distrib) = StudentsT::new(0.0, 1.0, freedom) {
        2.0 * (1.0 - distrib.cdf(t.abs()))
    } else {
        1.0
    }
}

fn distribution(hist: &Histogram<u64>) -> Vec<Bucket> {
    let mut result = Vec::new();
    if !hist.is_empty() {
        for x in hist.iter_log(100000, 2.15443469) {
            result.push(Bucket {
                percentile: x.percentile(),
                duration_ms: x.value_iterated_to() as f64 / 1000000.0,
                count: x.count_since_last_iteration(),
                cumulative_count: x.count_at_value(),
            });
        }
    }
    result
}

/// Converts NaN to None.
fn not_nan(x: f64) -> Option<f64> {
    if x.is_nan() {
        None
    } else {
        Some(x)
    }
}

/// Converts NaN to None.
fn not_nan_f32(x: f32) -> Option<f32> {
    if x.is_nan() {
        None
    } else {
        Some(x)
    }
}

const MAX_KEPT_ERRORS: usize = 10;

#[allow(non_camel_case_types)]
#[derive(Copy, Clone, EnumIter, EnumCountM)]
pub enum Percentile {
    Min = 0,
    P1,
    P2,
    P5,
    P10,
    P25,
    P50,
    P75,
    P90,
    P95,
    P98,
    P99,
    P99_9,
    P99_99,
    Max,
}

impl Percentile {
    pub fn value(&self) -> f64 {
        match self {
            Percentile::Min => 0.0,
            Percentile::P1 => 1.0,
            Percentile::P2 => 2.0,
            Percentile::P5 => 5.0,
            Percentile::P10 => 10.0,
            Percentile::P25 => 25.0,
            Percentile::P50 => 50.0,
            Percentile::P75 => 75.0,
            Percentile::P90 => 90.0,
            Percentile::P95 => 95.0,
            Percentile::P98 => 98.0,
            Percentile::P99 => 99.0,
            Percentile::P99_9 => 99.9,
            Percentile::P99_99 => 99.99,
            Percentile::Max => 100.0,
        }
    }

    pub fn name(&self) -> &'static str {
        match self {
            Percentile::Min => "  Min   ",
            Percentile::P1 => "    1   ",
            Percentile::P2 => "    2   ",
            Percentile::P5 => "    5   ",
            Percentile::P10 => "   10   ",
            Percentile::P25 => "   25   ",
            Percentile::P50 => "   50   ",
            Percentile::P75 => "   75   ",
            Percentile::P90 => "   90   ",
            Percentile::P95 => "   95   ",
            Percentile::P98 => "   98   ",
            Percentile::P99 => "   99   ",
            Percentile::P99_9 => "   99.9 ",
            Percentile::P99_99 => "  99.99",
            Percentile::Max => "  Max   ",
        }
    }
}

/// Records basic statistics for a sample (a group) of requests
#[derive(Serialize, Deserialize, Debug)]
pub struct Sample {
    pub time_s: f32,
    pub duration_s: f32,
    pub cycle_count: u64,
    pub request_count: u64,
    pub retry_errors: HashSet<String>,
    pub retry_error_count: u64,
    pub errors: HashSet<String>,
    pub error_count: u64,
    pub row_count: u64,
    pub mean_queue_len: f32,
    pub cycle_throughput: f32,
    pub req_throughput: f32,
    pub row_throughput: f32,
    pub mean_cycle_time_ms: f32,
    pub mean_resp_time_ms: f32,
    pub cycle_time_percentiles: [f32; Percentile::COUNT],
    pub resp_time_percentiles: [f32; Percentile::COUNT],
    pub cycle_time_histogram_ns: SerializableHistogram,
    pub resp_time_histogram_ns: SerializableHistogram,
}

impl Sample {
    pub fn new(base_start_time: Instant, stats: &[WorkloadStats]) -> Sample {
        assert!(!stats.is_empty());
        let mut cycle_count = 0;
        let mut cycle_times_ns = Histogram::new(3).unwrap();

        let mut request_count = 0;
        let mut retry_errors = HashSet::new();
        let mut retry_error_count = 0;
        let mut row_count = 0;
        let mut errors = HashSet::new();
        let mut error_count = 0;
        let mut mean_queue_len = 0.0;
        let mut duration_s = 0.0;
        let mut resp_times_ns = Histogram::new(3).unwrap();

        let mut cycle_time_histogram_ns = Histogram::new(3).unwrap();
        let mut resp_time_histogram_ns = Histogram::new(3).unwrap();

        for s in stats {
            let ss = &s.session_stats;
            let fs = &s.function_stats;
            request_count += ss.req_count;
            row_count += ss.row_count;
            if errors.len() < MAX_KEPT_ERRORS {
                errors.extend(ss.req_errors.iter().cloned());
            }
            error_count += ss.req_error_count;
            retry_errors.extend(ss.retry_errors.iter().cloned());
            retry_error_count += ss.retry_error_count;
            mean_queue_len += ss.mean_queue_length / stats.len() as f32;
            duration_s += (s.end_time - s.start_time).as_secs_f32() / stats.len() as f32;
            resp_times_ns.add(&ss.resp_times_ns).unwrap();
            resp_time_histogram_ns.add(&ss.resp_times_ns).unwrap();

            cycle_count += fs.call_count;
            cycle_times_ns.add(&fs.call_times_ns).unwrap();
            cycle_time_histogram_ns.add(&fs.call_times_ns).unwrap();
        }
        let resp_time_percentiles = percentiles_ms(&resp_times_ns);
        let call_time_percentiles = percentiles_ms(&cycle_times_ns);

        Sample {
            time_s: (stats[0].start_time - base_start_time).as_secs_f32(),
            duration_s,
            cycle_count,
            request_count,
            retry_errors,
            retry_error_count,
            errors,
            error_count,
            row_count,
            mean_queue_len: not_nan_f32(mean_queue_len).unwrap_or(0.0),
            cycle_throughput: cycle_count as f32 / duration_s,
            req_throughput: request_count as f32 / duration_s,
            row_throughput: row_count as f32 / duration_s,
            mean_cycle_time_ms: cycle_times_ns.mean() as f32 / 1000000.0,
            cycle_time_histogram_ns: SerializableHistogram(cycle_time_histogram_ns),
            cycle_time_percentiles: call_time_percentiles,
            mean_resp_time_ms: resp_times_ns.mean() as f32 / 1000000.0,
            resp_time_percentiles,
            resp_time_histogram_ns: SerializableHistogram(resp_time_histogram_ns),
        }
    }
}

/// Collects the samples and computes aggregate statistics
struct Log {
    samples: Vec<Sample>,
    samples_counter: u64,
    store_samples: bool,
}

impl Log {
    fn new(store_samples: bool) -> Log {
        Log {
            samples: Vec::new(),
            samples_counter: 0,
<<<<<<< HEAD
            store_samples: store_samples,
=======
            store_samples,
>>>>>>> 60f95738
        }
    }

    fn append(&mut self, sample: Sample) -> &Sample {
        if self.store_samples || self.samples.is_empty() {
            self.samples.push(sample);
        } else {
            self.samples[0] = sample;
        }
        self.samples_counter += 1;
        self.samples.last().unwrap()
    }

    fn weights_by_call_count(&self) -> Vec<f32> {
        self.samples.iter().map(|s| s.cycle_count as f32).collect()
    }

    fn weights_by_request_count(&self) -> Vec<f32> {
        self.samples
            .iter()
            .map(|s| s.request_count as f32)
            .collect()
    }

    fn call_throughput(&self) -> Mean {
        let t: Vec<f32> = self.samples.iter().map(|s| s.cycle_throughput).collect();
        let w: Vec<f32> = self.samples.iter().map(|s| s.duration_s).collect();
        Mean::compute(t.as_slice(), w.as_slice())
    }

    fn req_throughput(&self) -> Mean {
        let t: Vec<f32> = self.samples.iter().map(|s| s.req_throughput).collect();
        let w: Vec<f32> = self.samples.iter().map(|s| s.duration_s).collect();
        Mean::compute(t.as_slice(), w.as_slice())
    }

    fn row_throughput(&self) -> Mean {
        let t: Vec<f32> = self.samples.iter().map(|s| s.row_throughput).collect();
        let w: Vec<f32> = self.samples.iter().map(|s| s.duration_s).collect();
        Mean::compute(t.as_slice(), w.as_slice())
    }

    fn resp_time_ms(&self) -> Mean {
        let t: Vec<f32> = self.samples.iter().map(|s| s.mean_resp_time_ms).collect();
        let w = self.weights_by_request_count();
        Mean::compute(t.as_slice(), w.as_slice())
    }

    fn resp_time_percentile(&self, p: Percentile) -> Mean {
        let t: Vec<f32> = self
            .samples
            .iter()
            .map(|s| s.resp_time_percentiles[p as usize])
            .collect();
        let w = self.weights_by_request_count();
        Mean::compute(t.as_slice(), w.as_slice())
    }

    fn cycle_time_ms(&self) -> Mean {
        let t: Vec<f32> = self.samples.iter().map(|s| s.mean_cycle_time_ms).collect();
        let w = self.weights_by_call_count();
        Mean::compute(t.as_slice(), w.as_slice())
    }

    fn cycle_time_percentile(&self, p: Percentile) -> Mean {
        let t: Vec<f32> = self
            .samples
            .iter()
            .map(|s| s.cycle_time_percentiles[p as usize])
            .collect();
        let w = self.weights_by_call_count();
        Mean::compute(t.as_slice(), w.as_slice())
    }

    fn mean_concurrency(&self) -> Mean {
        let p: Vec<f32> = self.samples.iter().map(|s| s.mean_queue_len).collect();
        let w = self.weights_by_request_count();
        let m = Mean::compute(p.as_slice(), w.as_slice());
        if m.value.is_nan() {
            Mean {
                n: 0,
                value: 0.0,
                std_err: None,
            }
        } else {
            m
        }
    }
}

#[derive(Serialize, Deserialize, Debug)]
pub struct Bucket {
    pub percentile: f64,
    pub duration_ms: f64,
    pub count: u64,
    pub cumulative_count: u64,
}

#[derive(Serialize, Deserialize, Debug)]
pub struct TimeDistribution {
    pub mean: Mean,
    pub percentiles: Vec<Mean>,
    pub distribution: Vec<Bucket>,
}

/// Stores the final statistics of the test run.
#[derive(Serialize, Deserialize, Debug)]
pub struct BenchmarkStats {
    pub start_time: DateTime<Local>,
    pub end_time: DateTime<Local>,
    pub elapsed_time_s: f64,
    pub cpu_time_s: f64,
    pub cpu_util: f64,
    pub cycle_count: u64,
    pub request_count: u64,
    pub requests_per_cycle: f64,
    pub errors: Vec<String>,
    pub error_count: u64,
    pub errors_ratio: Option<f64>,
    pub row_count: u64,
    pub row_count_per_req: Option<f64>,
    pub samples_count: u64,
    pub cycle_throughput: Mean,
    pub cycle_throughput_ratio: Option<f64>,
    pub req_throughput: Mean,
    pub row_throughput: Mean,
    pub cycle_time_ms: TimeDistribution,
    pub resp_time_ms: Option<TimeDistribution>,
    pub concurrency: Mean,
    pub concurrency_ratio: f64,
    pub log: Vec<Sample>,
}

/// Stores the statistics of one or two test runs.
/// If the second run is given, enables comparisons between the runs.
pub struct BenchmarkCmp<'a> {
    pub v1: &'a BenchmarkStats,
    pub v2: Option<&'a BenchmarkStats>,
}

/// Significance level denoting strength of hypothesis.
/// The wrapped value denotes the probability of observing given outcome assuming
/// null-hypothesis is true (see: https://en.wikipedia.org/wiki/P-value).
#[derive(Clone, Copy)]
pub struct Significance(pub f64);

impl BenchmarkCmp<'_> {
    /// Compares samples collected in both runs for statistically significant difference.
    /// `f` a function applied to each sample
    fn cmp<F>(&self, f: F) -> Option<Significance>
    where
        F: Fn(&BenchmarkStats) -> Option<Mean> + Copy,
    {
        self.v2.and_then(|v2| {
            let m1 = f(self.v1);
            let m2 = f(v2);
            m1.and_then(|m1| m2.map(|m2| Significance(t_test(&m1, &m2))))
        })
    }

    /// Checks if call throughput means of two benchmark runs are significantly different.
    /// Returns None if the second benchmark is unset.
    pub fn cmp_cycle_throughput(&self) -> Option<Significance> {
        self.cmp(|s| Some(s.cycle_throughput))
    }

    /// Checks if request throughput means of two benchmark runs are significantly different.
    /// Returns None if the second benchmark is unset.
    pub fn cmp_req_throughput(&self) -> Option<Significance> {
        self.cmp(|s| Some(s.req_throughput))
    }

    /// Checks if row throughput means of two benchmark runs are significantly different.
    /// Returns None if the second benchmark is unset.
    pub fn cmp_row_throughput(&self) -> Option<Significance> {
        self.cmp(|s| Some(s.row_throughput))
    }

    // Checks if mean response time of two benchmark runs are significantly different.
    // Returns None if the second benchmark is unset.
    pub fn cmp_mean_resp_time(&self) -> Option<Significance> {
        self.cmp(|s| s.resp_time_ms.as_ref().map(|r| r.mean))
    }

    // Checks corresponding response time percentiles of two benchmark runs
    // are statistically different. Returns None if the second benchmark is unset.
    pub fn cmp_resp_time_percentile(&self, p: Percentile) -> Option<Significance> {
        self.cmp(|s| s.resp_time_ms.as_ref().map(|r| r.percentiles[p as usize]))
    }
}

/// Observes requests and computes their statistics such as mean throughput, mean response time,
/// throughput and response time distributions. Computes confidence intervals.
/// Can be also used to split the time-series into smaller sub-samples and to
/// compute statistics for each sub-sample separately.
pub struct Recorder {
    pub start_time: SystemTime,
    pub end_time: SystemTime,
    pub start_instant: Instant,
    pub end_instant: Instant,
    pub start_cpu_time: ProcessTime,
    pub end_cpu_time: ProcessTime,
    pub cycle_count: u64,
    pub request_count: u64,
    pub errors: HashSet<String>,
    pub error_count: u64,
    pub row_count: u64,
    pub cycle_times_ns: Histogram<u64>,
    pub resp_times_ns: Histogram<u64>,
    log: Log,
    rate_limit: Option<f64>,
    concurrency_limit: NonZeroUsize,
}

impl Recorder {
    /// Creates a new recorder.
    /// The `rate_limit` and `concurrency_limit` parameters are used only as the
    /// reference levels for relative throughput and relative parallelism.
    pub fn start(rate_limit: Option<f64>, concurrency_limit: NonZeroUsize, store_samples: bool) -> Recorder {
        let start_time = SystemTime::now();
        let start_instant = Instant::now();
        Recorder {
            start_time,
            end_time: start_time,
            start_instant,
            end_instant: start_instant,
            start_cpu_time: ProcessTime::now(),
            end_cpu_time: ProcessTime::now(),
            log: Log::new(store_samples),
            rate_limit,
            concurrency_limit,
            cycle_count: 0,
            request_count: 0,
            row_count: 0,
            errors: HashSet::new(),
            error_count: 0,
            cycle_times_ns: Histogram::new(3).unwrap(),
            resp_times_ns: Histogram::new(3).unwrap(),
        }
    }

    /// Adds the statistics of the completed request to the already collected statistics.
    /// Called on completion of each sample.
    pub fn record(&mut self, samples: &[WorkloadStats]) -> &Sample {
        for s in samples.iter() {
            self.resp_times_ns
                .add(&s.session_stats.resp_times_ns)
                .unwrap();
            self.cycle_times_ns
                .add(&s.function_stats.call_times_ns)
                .unwrap();
        }
        let stats = Sample::new(self.start_instant, samples);
        self.cycle_count += stats.cycle_count;
        self.request_count += stats.request_count;
        self.row_count += stats.row_count;
        if self.errors.len() < MAX_KEPT_ERRORS {
            self.errors.extend(stats.errors.iter().cloned());
        }
        self.error_count += stats.error_count;
        self.log.append(stats)
    }

    /// Stops the recording, computes the statistics and returns them as the new object.
    pub fn finish(mut self) -> BenchmarkStats {
        self.end_time = SystemTime::now();
        self.end_instant = Instant::now();
        self.end_cpu_time = ProcessTime::now();
        self.stats()
    }

    /// Computes the final statistics based on collected data
    /// and turn them into report that can be serialized
    fn stats(self) -> BenchmarkStats {
        let elapsed_time_s = (self.end_instant - self.start_instant).as_secs_f64();
        let cpu_time_s = self
            .end_cpu_time
            .duration_since(self.start_cpu_time)
            .as_secs_f64();
        let cpu_util = 100.0 * cpu_time_s / elapsed_time_s / num_cpus::get() as f64;
        let count = self.request_count + self.error_count;

        let cycle_throughput = self.log.call_throughput();
        let cycle_throughput_ratio = self.rate_limit.map(|r| 100.0 * cycle_throughput.value / r);
        let req_throughput = self.log.req_throughput();
        let row_throughput = self.log.row_throughput();
        let concurrency = self.log.mean_concurrency();
        let concurrency_ratio = 100.0 * concurrency.value / self.concurrency_limit.get() as f64;

        let cycle_time_percentiles: Vec<Mean> = Percentile::iter()
            .map(|p| self.log.cycle_time_percentile(p))
            .collect();
        let resp_time_percentiles: Vec<Mean> = Percentile::iter()
            .map(|p| self.log.resp_time_percentile(p))
            .collect();

        BenchmarkStats {
            start_time: self.start_time.into(),
            end_time: self.end_time.into(),
            elapsed_time_s,
            cpu_time_s,
            cpu_util,
            cycle_count: self.cycle_count,
            errors: self.errors.into_iter().collect(),
            error_count: self.error_count,
            errors_ratio: not_nan(100.0 * self.error_count as f64 / count as f64),
            request_count: self.request_count,
            requests_per_cycle: self.request_count as f64 / self.cycle_count as f64,
            row_count: self.row_count,
            row_count_per_req: not_nan(self.row_count as f64 / self.request_count as f64),
            samples_count: self.log.samples_counter,
            cycle_throughput,
            cycle_throughput_ratio,
            req_throughput,
            row_throughput,
            cycle_time_ms: TimeDistribution {
                mean: self.log.cycle_time_ms(),
                percentiles: cycle_time_percentiles,
                distribution: distribution(&self.cycle_times_ns),
            },
            resp_time_ms: if self.request_count > 0 {
                Some(TimeDistribution {
                    mean: self.log.resp_time_ms(),
                    percentiles: resp_time_percentiles,
                    distribution: distribution(&self.resp_times_ns),
                })
            } else {
                None
            },
            concurrency,
            concurrency_ratio,
            log: self.log.samples,
        }
    }
}

#[cfg(test)]
mod test {
    use rand::distributions::Distribution;
    use rand::prelude::StdRng;
    use rand::SeedableRng;
    use statrs::distribution::Normal;
    use statrs::statistics::Statistics;

    use crate::stats::{t_test, Mean};

    /// Returns a random sample of size `len`.
    /// All data points i.i.d with N(`mean`, `std_dev`).
    fn random_vector(seed: usize, len: usize, mean: f64, std_dev: f64) -> Vec<f32> {
        let mut rng = StdRng::seed_from_u64(seed as u64);
        let distrib = Normal::new(mean, std_dev).unwrap();
        (0..len)
            .into_iter()
            .map(|_| distrib.sample(&mut rng) as f32)
            .collect()
    }

    /// Introduces a strong dependency between the observations,
    /// making it an AR(1) process
    fn make_autocorrelated(v: &mut Vec<f32>) {
        for i in 1..v.len() {
            v[i] = 0.01 * v[i] + 0.99 * v[i - 1];
        }
    }

    /// Traditional standard error assuming i.i.d variables
    fn reference_err(v: &[f32]) -> f64 {
        v.iter().map(|x| *x as f64).std_dev() / (v.len() as f64).sqrt()
    }

    #[test]
    fn mean_err_no_auto_correlation() {
        let run_len = 10000;
        let mean = 1.0;
        let std_dev = 1.0;
        let weights = [1.0; 10000];
        for i in 0..10 {
            let v = random_vector(i, run_len, mean, std_dev);
            let err = super::long_run_err(mean, &v, &weights);
            let ref_err = reference_err(&v);
            assert!(err > 0.99 * ref_err);
            assert!(err < 1.2 * ref_err);
        }
    }

    #[test]
    fn mean_err_with_auto_correlation() {
        let run_len = 10000;
        let mean = 1.0;
        let std_dev = 1.0;
        let weights = [1.0; 10000];
        for i in 0..10 {
            let mut v = random_vector(i, run_len, mean, std_dev);
            make_autocorrelated(&mut v);
            let mean_err = super::long_run_err(mean, &v, &weights);
            let ref_err = reference_err(&v);
            assert!(mean_err > 6.0 * ref_err);
        }
    }

    #[test]
    fn t_test_same() {
        let mean1 = Mean {
            n: 100,
            value: 1.0,
            std_err: Some(0.1),
        };
        let mean2 = Mean {
            n: 100,
            value: 1.0,
            std_err: Some(0.2),
        };
        assert!(t_test(&mean1, &mean2) > 0.9999);
    }

    #[test]
    fn t_test_different() {
        let mean1 = Mean {
            n: 100,
            value: 1.0,
            std_err: Some(0.1),
        };
        let mean2 = Mean {
            n: 100,
            value: 1.3,
            std_err: Some(0.1),
        };
        assert!(t_test(&mean1, &mean2) < 0.05);
        assert!(t_test(&mean2, &mean1) < 0.05);

        let mean1 = Mean {
            n: 10000,
            value: 1.0,
            std_err: Some(0.0),
        };
        let mean2 = Mean {
            n: 10000,
            value: 1.329,
            std_err: Some(0.1),
        };
        assert!(t_test(&mean1, &mean2) < 0.0011);
        assert!(t_test(&mean2, &mean1) < 0.0011);
    }
}<|MERGE_RESOLUTION|>--- conflicted
+++ resolved
@@ -360,11 +360,7 @@
         Log {
             samples: Vec::new(),
             samples_counter: 0,
-<<<<<<< HEAD
-            store_samples: store_samples,
-=======
             store_samples,
->>>>>>> 60f95738
         }
     }
 
